#!/usr/bin/env python
# ----------------------------------------------------------------------------
# Copyright 2015-2016 Nervana Systems Inc.
# Licensed under the Apache License, Version 2.0 (the "License");
# you may not use this file except in compliance with the License.
# You may obtain a copy of the License at
#
#      http://www.apache.org/licenses/LICENSE-2.0
#
# Unless required by applicable law or agreed to in writing, software
# distributed under the License is distributed on an "AS IS" BASIS,
# WITHOUT WARRANTIES OR CONDITIONS OF ANY KIND, either express or implied.
# See the License for the specific language governing permissions and
# limitations under the License.
# ----------------------------------------------------------------------------
# Modified to support pytorch Tensors


import torch
from six.moves import xrange
import Levenshtein as Lev
<<<<<<< HEAD

=======
import re
from collections import defaultdict, Counter
import numpy as np
>>>>>>> f72b38a1

class Decoder(object):
    """
    Basic decoder class from which all other decoders inherit. Implements several
    helper functions. Subclasses should implement the decode() method.

    Arguments:
        labels (string): mapping from integers to characters.
        blank_index (int, optional): index for the blank '_' character. Defaults to 0.
        space_index (int, optional): index for the space ' ' character. Defaults to 28.
    """

    def __init__(self, labels, blank_index=0):
<<<<<<< HEAD
=======
        
>>>>>>> f72b38a1
        # e.g. labels = "_'ABCDEFGHIJKLMNOPQRSTUVWXYZ#"
        self.labels = labels
        self.int_to_char = dict([(i, c) for (i, c) in enumerate(labels)])
        self.blank_index = blank_index
        space_index = len(labels)  # To prevent errors in decode, we add an out of bounds index for the space
        if ' ' in labels:
            space_index = labels.index(' ')
        self.space_index = space_index

    def wer(self, s1, s2):
        """
        Computes the Word Error Rate, defined as the edit distance between the
        two provided sentences after tokenizing to words.
        Arguments:
            s1 (string): space-separated sentence
            s2 (string): space-separated sentence
        """

        # build mapping of words to integers
        b = set(s1.split() + s2.split())
        word2char = dict(zip(b, range(len(b))))

        # map the words to a char array (Levenshtein packages only accepts
        # strings)
        w1 = [chr(word2char[w]) for w in s1.split()]
        w2 = [chr(word2char[w]) for w in s2.split()]

        return Lev.distance(''.join(w1), ''.join(w2))

    def cer(self, s1, s2):
        """
        Computes the Character Error Rate, defined as the edit distance.

        Arguments:
            s1 (string): space-separated sentence
            s2 (string): space-separated sentence
        """
        s1, s2, = s1.replace(' ', ''), s2.replace(' ', '')
        return Lev.distance(s1, s2)
    
    def cer_ratio(self, expected, predicted):
        return 100 * self.cer(expected,predicted) / float(len(expected))
    
    def wer_ratio(self, expected, predicted):
        return 100 * self.wer(expected,predicted) / float(len(expected.split()))
    
    def decode(self, probs, sizes=None):
        """
        Given a matrix of character probabilities, returns the decoder's
        best guess of the transcription

        Arguments:
            probs: Tensor of character probabilities, where probs[c,t]
                            is the probability of character c at time t
            sizes(optional): Size of each sequence in the mini-batch
        Returns:
            string: sequence of the model's best guess for the transcription
        """
        raise NotImplementedError


class GreedyDecoder(Decoder):
    def __init__(self, labels, blank_index=0):
        super(GreedyDecoder, self).__init__(labels, blank_index)

    def convert_to_strings(self, sequences, sizes=None, remove_repetitions=False, return_offsets=False):
        """Given a list of numeric sequences, returns the corresponding strings"""
        strings = []
        offsets = [] if return_offsets else None
        for x in xrange(len(sequences)):
            seq_len = sizes[x] if sizes is not None else len(sequences[x])
            string, string_offsets = self.process_string(sequences[x], seq_len, remove_repetitions)
            strings.append([string])  # We only return one path
            if return_offsets:
                offsets.append([string_offsets])
        if return_offsets:
            return strings, offsets
        else:
            return strings

    def process_string(self, sequence, size, remove_repetitions=False):
        string = ''
        offsets = []
        for i in range(size):
            char = self.int_to_char[sequence[i].item()]
            if char != self.int_to_char[self.blank_index]:
                # if this char is a repetition and remove_repetitions=true, then skip
                if remove_repetitions and i != 0 and char == self.int_to_char[sequence[i - 1].item()]:
                    pass
                elif char == self.labels[self.space_index]:
                    string += ' '
                    offsets.append(i)
                else:
                    string = string + char
                    offsets.append(i)
        return string, torch.IntTensor(offsets)

    def decode(self, probs, sizes=None):
        """
        Returns the argmax decoding given the probability matrix. Removes
        repeated elements in the sequence, as well as blanks.

        Arguments:
            probs: Tensor of character probabilities from the network. Expected shape of batch x seq_length x output_dim
            sizes(optional): Size of each sequence in the mini-batch
        Returns:
            strings: sequences of the model's best guess for the transcription on inputs
            offsets: time step per character predicted
        """
        _, max_probs = torch.max(probs, 2)
        strings, offsets = self.convert_to_strings(max_probs.view(max_probs.size(0), max_probs.size(1)), sizes,
                                                   remove_repetitions=True, return_offsets=True)
        return strings, offsets
    
def prefix_beam_search(ctc, labels, blank_index=0, lm=None,k=25,alpha=0.3,beta=5,prune=0.001):
    """
    Performs prefix beam search on the output of a CTC network.
    Originally from https://github.com/corticph/prefix-beam-search, with minor edits.
    Args:
        ctc (np.ndarray): The CTC output. Should be a 2D array (timesteps x alphabet_size)
        lm (func): Language model function. Should take as input a string and output a probability.
        k (int): The beam width. Will keep the 'k' most likely candidates at each timestep.
        alpha (float): The language model weight. Should usually be between 0 and 1.
        beta (float): The language model compensation term. The higher the 'alpha', the higher the 'beta'.
        prune (float): Only extend prefixes with chars with an emission probability higher than 'prune'.
    Returns:
        string: The decoded CTC output.
    """
    lm = (lambda l: 1) if lm is None else lm # if no LM is provided, just set to function returning 1
    W = lambda l: re.findall(r'\w+[\s|>]', l)
    F = ctc.shape[1]
    assert (F == len(labels)), "ctc size:%d, labels: %d" % (F, len(labels))
    ctc = np.vstack((np.zeros(F), ctc)) # just add an imaginative zero'th step (will make indexing more intuitive)
    T = ctc.shape[0]
    blank_char = labels[blank_index]

    # STEP 1: Initiliazation
    O = ''
    Pb, Pnb = defaultdict(Counter), defaultdict(Counter)
    Pb[0][O] = 1
    Pnb[0][O] = 0
    A_prev = [O]
    # END: STEP 1

    # STEP 2: Iterations and pruning
    for t in range(1, T):
        pruned_alphabet = [labels[i] for i in np.where(ctc[t] > prune)[0]]
        for l in A_prev:
            
            if len(l) > 0 and l[-1] == '>':
                Pb[t][l] = Pb[t - 1][l]
                Pnb[t][l] = Pnb[t - 1][l]
                continue  

            for c in pruned_alphabet:
                c_ix = labels.index(c)
                # END: STEP 2
                
                # STEP 3: “Extending” with a blank
                if c == blank_char:
                    Pb[t][l] += ctc[t][blank_index] * (Pb[t - 1][l] + Pnb[t - 1][l])
                # END: STEP 3
                
                # STEP 4: Extending with the end character
                else:
                    l_plus = l + c
                    if len(l) > 0 and c == l[-1]:
                        Pnb[t][l_plus] += ctc[t][c_ix] * Pb[t - 1][l]
                        Pnb[t][l] += ctc[t][c_ix] * Pnb[t - 1][l]
                # END: STEP 4

                    # STEP 5: Extending with any other non-blank character and LM constraints
                    elif len(l.replace(' ', '')) > 0 and c in (' ', '>'):
                        lm_prob = lm(l_plus.strip(' >')) ** alpha
                        Pnb[t][l_plus] += lm_prob * ctc[t][c_ix] * (Pb[t - 1][l] + Pnb[t - 1][l])
                    else:
                        Pnb[t][l_plus] += ctc[t][c_ix] * (Pb[t - 1][l] + Pnb[t - 1][l])
                    # END: STEP 5

                    # STEP 6: Make use of discarded prefixes
                    if l_plus not in A_prev:
                        Pb[t][l_plus] += ctc[t][blank_index] * (Pb[t - 1][l_plus] + Pnb[t - 1][l_plus])
                        Pnb[t][l_plus] += ctc[t][c_ix] * Pnb[t - 1][l_plus]
                    # END: STEP 6

        # STEP 7: Select most probable prefixes
        A_next = Pb[t] + Pnb[t]
        sorter = lambda l: A_next[l] * (len(W(l)) + 1) ** beta
        A_prev = sorted(A_next, key=sorter, reverse=True)[:k]
        # END: STEP 7
        
    return A_prev[0].strip('>')
    #For N-best decode, return A_prev[0:N] - not tested yet.

class PrefixBeamSearchLMDecoder(Decoder):
    def __init__(self,lm_path,labels,blank_index=0,k=25,alpha=0.3,beta=5,prune=1e-3):
        """
        Args:
            lm_path (str): The path to the kenlm language model.
            labels (list(str)): A list of the characters.
            blank_index (int): The index of the blank character in the `labels` parameter.
            k (int): The beam width. Will keep the 'k' most likely candidates at each timestep.
            alpha (float): The language model weight. Should usually be between 0 and 1.
            beta (float): The language model compensation term. The higher the 'alpha', the higher the 'beta'.
            prune (float): Only extend prefixes with chars with an emission probability higher than 'prune'.
        """
        super(PrefixBeamSearchLMDecoder, self).__init__(labels,blank_index)
        if lm_path:
            import kenlm
            self.lm = kenlm.Model(lm_path)
            self.lm_weigh = lambda f: 10**(self.lm.score(f))
        else:
            self.lm_weigh = lambda s: 1
        self.k =k
        self.alpha=alpha
        self.beta=beta
        self.prune=prune
        
    def decode(self,probs,sizes=None):
        return prefix_beam_search(probs,self.labels,self.blank_index,self.lm_weigh,self.k,self.alpha,self.beta,self.prune)
    <|MERGE_RESOLUTION|>--- conflicted
+++ resolved
@@ -19,13 +19,9 @@
 import torch
 from six.moves import xrange
 import Levenshtein as Lev
-<<<<<<< HEAD
-
-=======
 import re
 from collections import defaultdict, Counter
 import numpy as np
->>>>>>> f72b38a1
 
 class Decoder(object):
     """
@@ -39,10 +35,6 @@
     """
 
     def __init__(self, labels, blank_index=0):
-<<<<<<< HEAD
-=======
-        
->>>>>>> f72b38a1
         # e.g. labels = "_'ABCDEFGHIJKLMNOPQRSTUVWXYZ#"
         self.labels = labels
         self.int_to_char = dict([(i, c) for (i, c) in enumerate(labels)])
